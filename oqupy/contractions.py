# Copyright 2022 The TEMPO Collaboration
#
# Licensed under the Apache License, Version 2.0 (the "License");
# you may not use this file except in compliance with the License.
# You may obtain a copy of the License at
#
#      http://www.apache.org/licenses/LICENSE-2.0
#
# Unless required by applicable law or agreed to in writing, software
# distributed under the License is distributed on an "AS IS" BASIS,
# WITHOUT WARRANTIES OR CONDITIONS OF ANY KIND, either express or implied.
# See the License for the specific language governing permissions and
# limitations under the License.
"""
Module for various applications involving contractions of the process tensor.
"""

from typing import List, Optional, Text, Tuple, Union

from itertools import product
import numpy as np
from numpy import ndarray
import tensornetwork as tn
from oqupy.system import TimeDependentSystemWithField

from oqupy.config import NpDtype, INTEGRATE_EPSREL, SUBDIV_LIMIT
from oqupy.control import Control
from oqupy.dynamics import Dynamics, MeanFieldDynamics
from oqupy.process_tensor import BaseProcessTensor
from oqupy.system import BaseSystem, System, TimeDependentSystem
from oqupy.system import ParameterizedSystem
from oqupy.system import MeanFieldSystem
from oqupy.operators import left_super, right_super
from oqupy.util import check_convert, check_isinstance, check_true
from oqupy.util import get_progress


Indices = Union[int, slice, List[Union[int, slice]]]

# -- compute dynamics ---------------------------------------------------------

def compute_dynamics(
        system: Union[System, TimeDependentSystem],
        initial_state: Optional[ndarray] = None,
        dt: Optional[float] = None,
        num_steps: Optional[int] = None,
        start_time: Optional[float] = 0.0,
        process_tensor: Optional[Union[List[BaseProcessTensor],
                                       BaseProcessTensor]] = None,
        control: Optional[Control] = None,
        record_all: Optional[bool] = True,
        subdiv_limit: Optional[int] = SUBDIV_LIMIT,
        liouvillian_epsrel: Optional[float] = INTEGRATE_EPSREL,
        progress_type: Optional[Text] = None) -> Dynamics:
    """
    Compute the system dynamics for a given system Hamiltonian, accounting
    (optionally) for interaction with an environment using one or more
    process tensors.

    Parameters
    ----------
    system: Union[System, TimeDependentSystem]
        Object containing the system Hamiltonian information.
    initial_state: ndarray
        Initial system state.
    dt: float
        Length of a single time step.
    num_steps: int
        Optional number of time steps to be computed.
    start_time: float
        Optional start time offset.
    process_tensor: Union[List[BaseProcessTensor],BaseProcessTensor]
        Optional process tensor object or list of process tensor objects.
    control: Control
        Optional control operations.
    record_all: bool
        If `false` function only computes the final state.
    subdiv_limit: int (default = config.SUBDIV_LIMIT)
        The maximum number of subdivisions used during the adaptive
        algorithm when integrating the system Liouvillian. If None
        then the Liouvillian is not integrated but sampled twice to
        to construct the system propagators at each timestep.
    liouvillian_epsrel: float (default = config.INTEGRATE_EPSREL)
        The relative error tolerance for the adaptive algorithm
        when integrating the system Liouvillian.
    progress_type: str (default = None)
        The progress report type during the computation. Types are:
        {``silent``, ``simple``, ``bar``}. If `None` then
        the default progress type is used.

    Returns
    -------
    dynamics: Dynamics
        The system dynamics for the given system Hamiltonian
        (accounting for the interaction with the environment).
    """

    # -- input parsing --
    parsed_parameters = _compute_dynamics_input_parse(
        False, system, initial_state, dt, num_steps, start_time,
        process_tensor, control, record_all)
    system, initial_state, dt, num_steps, start_time, \
        process_tensors, control, record_all, hs_dim = parsed_parameters
    num_envs = len(process_tensors)

    # -- prepare propagators --
    propagators = system.get_propagators(dt, start_time, subdiv_limit,
                                       liouvillian_epsrel)

    # -- prepare controls --
    def controls(step: int):
        return control.get_controls(
            step,
            dt=dt,
            start_time=start_time)

    # -- initialize computation --
    #
    #  Initial state including the bond legs to the environments with:
    #    edges 0, 1, .., num_envs-1    are the bond legs of the environments
    #    edge  -1                      is the state leg
    initial_ndarray = initial_state.reshape(hs_dim**2)
    initial_ndarray.shape = tuple([1]*num_envs+[hs_dim**2])
    current_node = tn.Node(initial_ndarray)
    current_edges = current_node[:]

    states = []
    title = "--> Compute dynamics:"
    prog_bar = get_progress(progress_type)(num_steps, title)
    prog_bar.enter()

    for step in range(num_steps+1):
        # -- apply pre measurement control --
        pre_measurement_control, post_measurement_control = controls(step)

        if pre_measurement_control is not None:
            current_node, current_edges = _apply_system_superoperator(
                current_node, current_edges, pre_measurement_control)

        if step == num_steps:
            break

        # -- extract current state -- update field --
        if record_all:
            caps = _get_caps(process_tensors, step)
            state_tensor = _apply_caps(current_node, current_edges, caps)
            state = state_tensor.reshape(hs_dim, hs_dim)
            states.append(state)

        prog_bar.update(step)

        # -- apply post measurement control --
        if post_measurement_control is not None:
            current_node, current_edges = _apply_system_superoperator(
                current_node, current_edges, post_measurement_control)

        # -- propagate one time step --
        first_half_prop, second_half_prop = propagators(step)
        pt_mpos = _get_pt_mpos(process_tensors, step)

        current_node, current_edges = _apply_system_superoperator(
            current_node, current_edges, first_half_prop)
        current_node, current_edges = _apply_pt_mpos(
            current_node, current_edges, pt_mpos)
        current_node, current_edges = _apply_system_superoperator(
            current_node, current_edges, second_half_prop)

    # -- extract last state --
    caps = _get_caps(process_tensors, step)
    state_tensor = _apply_caps(current_node, current_edges, caps)
    final_state = state_tensor.reshape(hs_dim, hs_dim)
    states.append(final_state)

    prog_bar.update(num_steps)
    prog_bar.exit()

    # -- create dynamics object --
    if record_all:
        times = start_time + np.arange(len(states))*dt
    else:
        times = [start_time + len(states)*dt]

    return Dynamics(times=list(times),states=states)

def compute_dynamics_with_field(
        mean_field_system: MeanFieldSystem,
        initial_field: complex,
        process_tensor_list: Optional[List[
            Union[BaseProcessTensor, List[BaseProcessTensor]] ]] = None,
        dt: Optional[float] = None,
        num_steps: Optional[int] = None,
        initial_state_list: Optional[List[ndarray]] = None,
        start_time: Optional[float] = 0.0,
        control_list: Optional[List[Control]] = None,
        record_all: Optional[bool] = True,
        subdiv_limit: Optional[int] = SUBDIV_LIMIT,
        liouvillian_epsrel: Optional[float] = INTEGRATE_EPSREL,
        progress_type: Optional[Text] = None) -> MeanFieldDynamics:
    """
    Compute each system and field dynamics for a MeanFieldSystem
    with (optional) process tensors for each system to account for their
    interaction with their environment.

    Parameters
    ----------
    mean_field_system: MeanFieldSystem
        The `MeanFieldSystem` representing the collection of time-dependent
        systems and coherent field.
    initial_field: complex
        The initial field value.
    process_tensor_list: List[Union[List[BaseProcessTensor],BaseProcessTensor]]
        Process tensors for each system. Each element can be a BaseProcessTensor
        or a list of BaseProcessTensors for the respective system.
    dt: float
        Length of a single time step.
    initial_state_list: List[ndarray]
        List of initial density matrices, one for each system in the
        mean-field system.
    start_time: float (default = 0.0)
        Optional start time offset.
    num_steps: int
        Optional number of time steps to be computed.
    control_list: List[Control]
        Optional list of control operations.
    record_all: bool
        If `false` function only computes the final state.
    subdiv_limit: int (default = config.SUBDIV_LIMIT)
        The maximum number of subdivisions used during the adaptive
        algorithm when integrating the system Liouvillian. If None
        then the Liouvillian is not integrated but sampled twice to
        to construct the system propagators at each timestep.
    liouvillian_epsrel: float (default = config.INTEGRATE_EPSREL)
        The relative error tolerance for the adaptive algorithm
        when integrating the system Liouvillian.
    progress_type: str (default = None)
        The progress report type during the computation. Types are:
        {``silent``, ``simple``, ``bar``}. If `None` then
        the default progress type is used.

    Returns
    -------
    dynamics_with_field: MeanFieldDynamics
        The instance of `MeanFieldDynamics` describing each system
        dynamics and the field dynamics accounting for the interaction with
        the environment.
    """

    # initialize objects as lists where necessary
    initial_field = check_convert(initial_field, complex, "initial_field")

    assert isinstance(mean_field_system, MeanFieldSystem), \
            "Argument 'mean_field_system' must be an instance of " \
            "MeanFieldSystem."

    number_of_systems = len(mean_field_system.system_list)
    assert number_of_systems > 0, "Argument 'mean_field_system.system_list' "\
            "must contain at least one instance of MeanFieldSystem"

    if initial_state_list is None:
        initial_state_list = [None] * number_of_systems

    if control_list is None:
        control_list = [None] * number_of_systems

    if process_tensor_list is None:
        process_tensor_list = [None] * number_of_systems


    # -- input parsing --
    # check that lengths of lists provided are consistent
    assert number_of_systems == len(initial_state_list) \
            == len(control_list),\
                f"The length of initial_state_list "\
                f"({len(initial_state_list)}) and control_list "\
                f"({len(control_list)}) must match the number of "\
                f"systems ({len(mean_field_system.system_list)}) in "\
                f"mean_field_system."

    assert isinstance(process_tensor_list, list), "process_tensor_list must "\
            "be a (possibly nested) list of BaseProcessTensor objects."
    assert len(process_tensor_list) == len(mean_field_system.system_list), \
            f"The length of process_tensor_list ({len(process_tensor_list)}) "\
            "must match the number of systems "\
            f"({len(mean_field_system.system_list)}) in mean_field_system."

    # list of tuples in the order: system, initial_state, dt, num_steps,
    # start_time, process_tensors, control, record_all, hs_dim
    parsed_parameters_tuple_list =  \
            [_compute_dynamics_input_parse(True, system, initial_state, dt,
                num_steps, start_time, process_tensor, control, record_all)
                for system, initial_state, process_tensor, control
                in zip(mean_field_system.system_list, initial_state_list,
                    process_tensor_list, control_list)]

    # parameter names returned by _compute_dynamics_input_parse()
    parsed_parameter_names = ["system", "initial_state", "dt", "num_steps",
                              "start_time", "process_tensors", "control",
                              "record_all", "hs_dim"]

    # create dictionary for parsed parameters with each key being a parameter
    # corresponding to a relevant list as its value
    parsed_parameters_dict = {}
    for i, parsed_parameter_name in enumerate(parsed_parameter_names):
        parsed_parameters_dict[parsed_parameter_name] = []
        for parsed_parameter_tuple in parsed_parameters_tuple_list:
            parsed_parameters_dict[parsed_parameter_name].append(
                    parsed_parameter_tuple[i])

    num_steps = parsed_parameters_dict["num_steps"][0]
    dt = parsed_parameters_dict["dt"][0]
    record_all = parsed_parameters_dict["record_all"][0]
    num_envs_list = [len(process_tensors) for process_tensors
                     in parsed_parameters_dict["process_tensors"]]

    propagators_list = [system.get_propagators(dt, start_time, subdiv_limit,
                                         liouvillian_epsrel)
                        for system in parsed_parameters_dict["system"]]

    # -- prepare compute field --
    def compute_field(t: float, dt: float, state_list: List[ndarray],
            field: complex, next_state_list: List[ndarray]):

        rk1 = mean_field_system.field_eom(t, state_list, field)
        rk2 = mean_field_system.field_eom(t + dt, next_state_list,
                                          field + rk1 * dt)
        return field + dt * (rk1 + rk2) / 2

    # -- prepare controls --
    def prepare_controls(step: int, control:Control):
        return control.get_controls(
            step,
            dt=dt,
            start_time=start_time)

    # -- initialize computation --
    #
    #  Initial state including the bond legs to the environments with:
    #    edges 0, 1, .., num_envs-1    are the bond legs of the environments
    #    edge  -1                      is the state leg

    nodes_and_edges_list = [] # list of tuples (current_nodes, current_edges)

    for initial_state, hs_dim, num_envs \
        in zip(parsed_parameters_dict["initial_state"],
               parsed_parameters_dict["hs_dim"],
               num_envs_list):
        initial_ndarray = initial_state.reshape(hs_dim**2)
        initial_ndarray.shape = tuple([1]*num_envs+[hs_dim**2])
        current_node = tn.Node(initial_ndarray)
        current_edges = current_node[:]

        nodes_and_edges_list.append((current_node, current_edges))

    # initialize list to store system states and field at each time step
    system_states_list = []
    field_list = []
    title = "--> Compute dynamics with field:"
    prog_bar = get_progress(progress_type)(num_steps, title)
    prog_bar.enter()

    for step in range(num_steps+1):

        # -- calculate time reached --
        t = start_time + step * dt

        # -- get pre & post measurement control list --
        controls_tuple_list = [prepare_controls(step, control)
                               for control in parsed_parameters_dict["control"]]

        # -- apply pre measurement control --
        nodes_and_edges_list = [
            _apply_system_superoperator(
                current_node, current_edges, pre_measurement_control) \
                for (current_node, current_edges), (pre_measurement_control,_) \
                in zip(nodes_and_edges_list, controls_tuple_list)
        ]

        if step == num_steps:
            break

        # -- extract current states -- update field --
        caps_list = [_get_caps(process_tensors, step) for process_tensors
                     in parsed_parameters_dict["process_tensors"]]

        state_tensor_list = [_apply_caps(current_node, current_edges, caps)
                             for (current_node, current_edges), caps
                             in zip(nodes_and_edges_list, caps_list)]

        state_list = [state_tensor.reshape((hs_dim, hs_dim))
                      for state_tensor, hs_dim
                      in zip(state_tensor_list,
                             parsed_parameters_dict["hs_dim"])]

        if step == 0:
            field = initial_field
        else:
            field = compute_field(t, dt, previous_state_list, field, state_list)
        previous_state_list = state_list
        if record_all:
            system_states_list.append(state_list)
            field_list.append(field)

        prog_bar.update(step)

        # -- apply post measurement control --
        nodes_and_edges_list = [
            _apply_system_superoperator(
                current_node, current_edges, post_measurement_control) \
                for (current_node, current_edges), (_,post_measurement_control)\
                in zip(nodes_and_edges_list, controls_tuple_list)
        ]

        # -- propagate one time step --
        propagator_tuples_list = [propagators(step, field,
                                mean_field_system.field_eom(t, state_list,
                                                            field))
                                for propagators in propagators_list]

        pt_mpos_list = [_get_pt_mpos(process_tensors, step) for process_tensors
                        in parsed_parameters_dict["process_tensors"]]


        # first half propagator
        nodes_and_edges_list = [_apply_system_superoperator(
                                    current_node, current_edges,
                                    first_half_prop)
                                    for (current_node, current_edges), \
                                        (first_half_prop, second_half_prop)
                                    in zip(nodes_and_edges_list,
                                           propagator_tuples_list)]

        # PT-MPO
        nodes_and_edges_list = [_apply_pt_mpos(current_node, current_edges,
                                               pt_mpos)
                                for (current_node, current_edges), pt_mpos
                                in zip(nodes_and_edges_list, pt_mpos_list)]

        # second half propagator
        nodes_and_edges_list = [_apply_system_superoperator(
                                    current_node, current_edges,
                                    second_half_prop)
                                for (current_node, current_edges), \
                                        (first_half_prop, second_half_prop)
                                in zip(nodes_and_edges_list,
                                       propagator_tuples_list)]

    # -- extract last states --
    caps_list = [_get_caps(process_tensors, step) for process_tensors
                 in parsed_parameters_dict["process_tensors"]]

    state_tensor_list = [_apply_caps(current_node, current_edges, caps)
                         for (current_node, current_edges), caps
                         in zip(nodes_and_edges_list, caps_list)]

    final_state_list = [state_tensor.reshape(hs_dim, hs_dim)
                        for state_tensor, hs_dim
                        in zip(state_tensor_list,
                               parsed_parameters_dict["hs_dim"])]

    system_states_list.append(final_state_list)

    final_field = compute_field(t, dt, previous_state_list, field,
                                final_state_list)
    field_list.append(final_field)

    prog_bar.update(num_steps)
    prog_bar.exit()

    # -- create dynamics object --
    if record_all:
        times = start_time + np.arange(len(system_states_list))*dt
    else:
        times = [start_time + len(system_states_list)*dt]

    return MeanFieldDynamics(
                times=list(times), system_states_list=system_states_list,
                fields=field_list)

def _compute_dynamics_input_parse(
        with_field, system, initial_state, dt, num_steps, start_time,
        process_tensor, control, record_all) -> tuple:

    if with_field:
        check_isinstance(system, TimeDependentSystemWithField, "system")
    else:
        check_isinstance(
            system,
            (System, TimeDependentSystem, ParameterizedSystem),
            "system"
        )

    hs_dim = system.dimension

    if process_tensor is None:
        process_tensor = []
    check_isinstance(
        process_tensor, (BaseProcessTensor, list), "process_tensor")

    if isinstance(process_tensor, BaseProcessTensor):
        process_tensors = [process_tensor]
    elif isinstance(process_tensor, list):
        process_tensors = process_tensor

    if control is None:
        control = Control(hs_dim)
    check_isinstance(control, Control, "control")

    start_time = check_convert(start_time, float, "start_time")

    if initial_state is None:
        raise ValueError("An initial state must be specified.")
    check_isinstance(initial_state, ndarray, "initial_state")
    check_true(
        initial_state.shape == (hs_dim, hs_dim),
        "Initial sate must be a square matrix of " \
            + f"dimension {hs_dim}x{hs_dim}.")

    max_steps = []
    for pt in process_tensors:
        check_isinstance(
           pt, BaseProcessTensor, "pt",
           "One of the elements in `process_tensor` is not of type " \
               + "`{BaseProcessTensor.__name__}`.")
        if pt.get_initial_tensor() is not None:
            raise NotImplementedError()
        check_true(
            hs_dim == pt.hilbert_space_dimension,
            "All process tensor must have the same Hilbert "\
                    "space dimension as the system.")
        if pt.dt is not None:
            if dt is None:
                dt = pt.dt
            else:
                check_true(
                    pt.dt == dt,
                    "All process tensors must have the same "\
                            "timestep length.")
        max_steps.append(pt.max_step)
    max_step = np.min(max_steps+[np.inf])

    if dt is None:
        raise ValueError(
            "No timestep length has been specified. Please set `dt`.")

    if num_steps is not None:
        num_steps = check_convert(num_steps, int, "num_steps")
        check_true(
            num_steps <= max_step,
            "Variable `num_steps` is larger than the shortest "\
                    "process tensor!")
    else:
        check_true(
            max_step < np.inf,
            "Variable `num_steps` must be specified because all "\
                    "process tensors involved are infinite.")
        num_steps = int(max_step)

    parameters = (system, initial_state, dt, num_steps, start_time, \
                  process_tensors, control, record_all, hs_dim)
    return parameters


def _get_caps(process_tensors: List[BaseProcessTensor], step: int):
    """ToDo """
    caps = []
    for i in range(len(process_tensors)):
        try:
            cap = process_tensors[i].get_cap_tensor(step)
            caps.append(cap)
        except Exception as e:
            raise ValueError("There are either no cap tensors in "\
                    +f"process tensor {i} or process tensor {i} is "\
                    +"not long enough") from e
        if cap is None:
            raise ValueError(f"Process tensor {i} has no cap tensor "\
                +f"for step {step}.")
    return caps


def _get_pt_mpos(process_tensors: List[BaseProcessTensor], step: int):
    """ToDo """
    pt_mpos = []
    for i in range(len(process_tensors)):
        pt_mpo = process_tensors[i].get_mpo_tensor(step)
        pt_mpos.append(pt_mpo)
    return pt_mpos


def _get_pt_mpos_backprop(mpo_list:ndarray, step: int):
    r"""same as above but swaps the system legs and internal bond legs
    before returning MPOs.

       [forwardprop]
         [1]
          |       [3]
          |      /
    |---------| /
    |         |/
    |         |\       propagate
    |---------| \         ^
          |      \        |
          |       [2]
         [0]

          |
          |
         \ /
          v
       [backprop]
         [0]
          |       [3]
          |      /
    |---------| /
    |         |/
    |         |\       propagate
    |---------| \         ^
          |      \        |
          |       [2]
         [1]
    """
    pt_mpos = mpo_list[step]
    pt_mpos_rev = []
    for pt_mpo in pt_mpos:
        # now swap axes so propagating upwards on the PT diagram propagates
        # *backwards* in time
        pt_mpo = np.swapaxes(pt_mpo, 0, 1) # internal bond legs
        pt_mpo = np.swapaxes(pt_mpo, 2, 3) # system propagator legs
        pt_mpos_rev.append(pt_mpo)
    return pt_mpos_rev


def _apply_system_superoperator(current_node, current_edges, sup_op):
    """ToDo """
    if sup_op is None:
        return current_node, current_edges
    sup_op_node = tn.Node(sup_op.T)
    current_edges[-1] ^ sup_op_node[0]
    new_sys_edge = sup_op_node[1]
    current_node = current_node @ sup_op_node
    current_edges[-1] = new_sys_edge
    return current_node, current_edges


def _apply_caps(current_node, current_edges, caps):
    """ToDo """
    node_dict, edge_dict = tn.copy([current_node])
    for current_edge, cap in zip(current_edges[:-1], caps):
        cap_node = tn.Node(cap)
        edge_dict[current_edge] ^ cap_node[0]
        node_dict[current_node] = node_dict[current_node] @ cap_node
    state_node = node_dict[current_node]
    return state_node.get_tensor()


def _apply_pt_mpos(current_node, current_edges, pt_mpos):
    """
    Apply MPO for forward propagation step

        before mpo application:
            [1]
            |        [3]
            |        /
        |---------| /
        |         |/
        |         |\
        |---------| \
            |        \
            |        [2]
            [0]

            [i]
            |
            |        [-1]
            |          |
                       |

        after mpo application:
            [0] bond edge
            |         [-1] system edge
            |        /
        |---------| /
        |         |/
        |         |\
        |---------| \
            |        \
            |         []
            |          |
                       |
    """
    for i, pt_mpo in enumerate(pt_mpos):
        if pt_mpo is None:
            continue
        pt_mpo_node = tn.Node(pt_mpo)
        new_bond_edge = pt_mpo_node[1]
        new_sys_edge = pt_mpo_node[3]
        current_edges[i] ^ pt_mpo_node[0]
        current_edges[-1] ^ pt_mpo_node[2]
        current_node = current_node @ pt_mpo_node
        current_edges[i] = new_bond_edge
        current_edges[-1] = new_sys_edge
    return current_node, current_edges

<<<<<<< HEAD
def _apply_derivative_pt_mpos(current_node,current_edges,pt_mpos):
    r"""
    Apply MPO corresponding to the time-step of the propagators the derivative
    is being taken w.r.t.

        before mpo application:
            [1]
            |        [3]
            |        /
        |---------| /
        |         |/
        |    i    |\
        |---------| \
            |        \
            |        [2]
            [0]

            [i]
            |
            |        [-1]
            |          |
                       |

        after mpo application:
            [i]
            |         [-1] post_mpo_edge
            |        /
        |---------| /
        |         |/
        |         |\
        |---------| \
            |        \
            |         [-2] pre_mpo_edge
            |
            |
            |
            |        [-3] prop_edge
            |         |
                      |
    """
    prev_prop_edge = current_edges[-1]
    pt_mpo_node = tn.Node(pt_mpos[0])
    pre_mpo_edge = pt_mpo_node[2]
    new_bond_edge=pt_mpo_node[1]
    post_mpo_edge = pt_mpo_node[3]

    prev_prop_edge.name = "prop edge"
    pre_mpo_edge.name = "pre mpo edge 0"
    new_bond_edge.name="bond edge 0"
    post_mpo_edge.name = "post mpo edge 0"

    current_edges[0] ^ pt_mpo_node[0]
    current_node = current_node @ pt_mpo_node
    current_edges = current_node[:]

    bond_edges=[new_bond_edge]

    for i,pt_mpo in enumerate(pt_mpos[1:]):
        if pt_mpo is None:
            continue

        pt_mpo_node=tn.Node(pt_mpo)

        new_bond_edge = pt_mpo_node[1]
        bond_edges.append(new_bond_edge)
        post_mpo_edge = pt_mpo_node[3]

        new_bond_edge.name="bond edge "+str(i+1)
        post_mpo_edge.name = "post mpo edge "+str(i+1)

        current_edges[0] ^ pt_mpo_node[0]

        current_edges[-1]^pt_mpo_node[2]

        current_node = current_node @ pt_mpo_node
        current_edges = current_node[:]

    current_edges[-1]=post_mpo_edge
    current_edges[-2]=pre_mpo_edge
    current_edges[-3]=prev_prop_edge

    for i, _ in enumerate(pt_mpos):
        current_edges[i]=bond_edges[i]

    return current_node,current_edges

=======
#--------------------------Compute n-time correlations-------------------
>>>>>>> 5d60c8d5

def compute_correlations_nt(
        system: BaseSystem,
        process_tensor: BaseProcessTensor,
        operators: List[ndarray],
        ops_times: List[Union[Indices, float, Tuple[float, float]]],
        ops_order: List[Text],
        initial_state: Optional[ndarray] = None,
        start_time: Optional[float] = 0.0,
        dt: Optional[float] = None,
        progress_type: Text = None,
    ) -> Tuple[List[ndarray], ndarray]:
    r"""
    Compute n-time correlations for a given system Hamiltonian.

    Times may be specified with indices, a single float, or a pair of floats
    specifying the start and end time. Indices may be integers, slices, or
    lists of integers and slices.

    This code assumes that specified times are time-ordered;
    i.e. times_a <= times_b, etc.

    Parameters
    ---------------------------------------------------------------------------
    system: BaseSystem
        Object containing the system Hamiltonian.
    process_tensor: BaseProcessTensor
        A process tensor object.
    operators: List[ndarray, ...]
        System operators :math:`\hat{V}`.
    ops_times: Tuple[Union[Indices, float, Tuple[float, float]], ...]
        Time(s) at which dipole operators are applied.
    ops_order: List[Text]
        Whether to apply each operator to the left or right of the density
        matrix, specified by ``'left'`` or ``'right'``.
        For example, :math:`Tr(\hat{V}(t_2)\rho\hat{V}(t_1))` would correspond
        to [``'right'``, ``'left'``].
    initial_state: ndarray (default = None)
        Initial system state.
    start_time: float (default = 0.0)
        Initial time.
    dt: float (default = None)
        Time step size.
    progress_type: str (default = None)
        The progress report type during the computation. Types are:
        {``'silent'``, ``'simple'``, ``'bar'``}. If `None` then
        the default progress type is used.

    Returns
    ---------------------------------------------------------------------------
    ops_times: List[ndarray]
        The :math:`N` times :math:`t^A_n`, math:`M` times :math:`t^B_m`, etc.
    correlations: ndarray
        The :math:`L \times N \times M \times ...` correlations
        :math:`\langle C(t^C_l) B(t^B_m) A(t^A_n)... \rangle`.

    """

    assert isinstance(system, BaseSystem)
    assert isinstance(process_tensor, BaseProcessTensor)
    dim = system.dimension
    assert process_tensor.hilbert_space_dimension == dim

    for i in range(len(operators)):
        assert operators[i].shape == (dim,dim)
    assert isinstance(start_time, float)

    if dt is None:
        assert process_tensor.dt is not None, \
            "It is necessary to specify time step `dt` because the given " \
             + "tensor has none."
        dt_ = process_tensor.dt
    else:
        if (process_tensor.dt is not None) and (process_tensor.dt != dt):
            UserWarning("Specified time step `dt` does not match `dt` " \
                + "stored in the given process tensor " \
                + f"({dt}!={process_tensor.dt}). " \
                + "Using specified `dt`. " \
                + "Don't specify `dt` to use the time step stored in the " \
                + "process tensor.")
        dt_ = dt

    #Check that lengths of the ops_order, ops_times and dip_ops lists are equal
    assert len(operators) == len(ops_times) == len(ops_order), \
        "Lengths of the lists ops_order, ops_times and dip_ops do not match."

#Input parsing; ensures that specified times that are not an integer multiple
#of dt are assigned the closest integer multiple.------------------------------

    max_step = len(process_tensor)

    ops_times_=[]
    ret_times=[] #These are the times returned by the function
    times_length=[]
    for i in range(len(ops_times)):
        times = _parse_times(ops_times[i], max_step, dt_, start_time)
        ops_times_.append(times)
        times2 = start_time + dt_ * times
        ret_times.append(times2)
        lengths = len(ops_times_[i])
        times_length.append(lengths)

    ret_correlations = np.empty(times_length, dtype=NpDtype)
    #This array will contain all correlations
    ret_correlations[:] = np.NaN + 1.0j*np.NaN


    parameters = {
        "system": system,
        "process_tensor": process_tensor,
        "initial_state": initial_state,
        "start_time": start_time,
        }

#Schedule determines in what order all the correlations are calculated.-------

    schedule, sch_indices = _schedule_nt_correlations(ops_times_)

    progress = get_progress(progress_type)
    num_steps = len(schedule)
    title = "--> Compute correlations:"
    with progress(num_steps, title) as prog_bar:
        prog_bar.update(0)
        for i in range(len(schedule)):
            prog_bar.update(i)
            first_times = schedule[i][0:-1]
            last_times = schedule[i][-1]

            #check time ordering
            ft = np.array(first_times)
            check = sorted(first_times)
            if not np.allclose(ft, check):
                continue
            ft_max = ft.max()
            if (ft_max > last_times).any():
                lt = last_times[last_times >= ft_max]
                if len(lt) == 0:
                    continue
                last_times = lt
                inds = sch_indices[i][-1][-len(lt):]
                sch_indices[i][-1] = inds
            sch_indices[i] = tuple(sch_indices[i])

            corr = _compute_ordered_nt_correlations(first_times = first_times,
                                                    last_times = last_times,
                                                    operators = operators,
                                                    ops_order = ops_order,
                                                    **parameters)
            ret_correlations[sch_indices[i]] = corr
        prog_bar.update(len(schedule))
    return ret_times, ret_correlations

def _compute_ordered_nt_correlations(
        system: BaseSystem,
        process_tensor: BaseProcessTensor,
        operators: List[ndarray],
        first_times: Tuple[int, ...],
        last_times: ndarray,
        ops_order: List[Text],
        initial_state: Optional[ndarray] = None,
        start_time: Optional[float] = 0.0,
        dt: Optional[float] = None,
    ) -> Tuple[ndarray]:
    """
    Compute ordered system correlations for a given system Hamiltonian.
    Here, first, second, etc. time corresponds to the absolute time
    (i.e. integer number of timesteps), such that time_a<time_b, etc.

    """

    super_operators = []
    for i in range(len(operators)):
        if ops_order[i] == "left":
            super_operators.append(left_super(operators[i]))
        elif ops_order[i] == "right":
            super_operators.append(right_super(operators[i]))


    max_step = last_times.max()
    dim = system.dimension
    control = Control(dim)

#Insert n-1 superoperators into the tensor network at relevant time steps:
    for i in range(len(first_times)):
        control.add_single(int(first_times[i]), super_operators[i])

#Correlation function is computed by taking the expectation value of the n^th
#superoperator.----------------------------------------------------------------

    dynamics = compute_dynamics(
        system=system,
        process_tensor=process_tensor,
        control=control,
        start_time=start_time,
        initial_state=initial_state,
        dt=dt,
        num_steps=max_step,
        progress_type='silent')
    _, corr = dynamics.expectations(operators[-1])
    ret_correlations = corr[last_times]
    return ret_correlations

def _schedule_nt_correlations(ops_times):

    """Figure out in which order to calculate the n-time correlations."""
    indices = [np.arange(len(op_time)) for op_time in ops_times]
    sched_ind = list(product(*indices[0:-1]))

    sched =  list(product(*ops_times[0:-1]))

    for i in range(len(sched)):
        sched[i] = list(sched[i])
        sched[i].append(ops_times[-1])
        sched[i] = tuple(sched[i])
        sched_ind[i] = list(sched_ind[i])
        sched_ind[i].append(indices[-1])
    return sched, sched_ind


# -- compute two-time correlations --------------------------------------------

def compute_correlations(
        system: BaseSystem,
        process_tensor: BaseProcessTensor,
        operator_a: ndarray,
        operator_b: ndarray,
        times_a: Union[Indices, float, Tuple[float, float]],
        times_b: Union[Indices, float, Tuple[float, float]],
        time_order: Optional[Text] = "ordered",
        initial_state: Optional[ndarray] = None,
        start_time: Optional[float] = 0.0,
        dt: Optional[float] = None,
        progress_type: Text = None,
    ) -> Tuple[List[ndarray], ndarray]:
    r"""
    Compute system correlations for a given system Hamiltonian.

    Times may be specified with indices, a single float, or a pair of floats
    specifying the start and end time. Indices may be integers, slices, or
    lists of integers and slices.

    Parameters
    ----------
    system: BaseSystem
        Object containing the system Hamiltonian.
    process_tensor: BaseProcessTensor
        A process tensor object.
    operator_a: ndarray
        System operator :math:`\hat{A}`.
    operator_b: ndarray
        System operator :math:`\hat{B}`.
    times_a: Union[Indices, float, Tuple[float, float]]
        Time(s) :math:`t_A`.
    times_b: Union[Indices, float, Tuple[float, float]]
        Time(s) :math:`t_B`.
    time_order: str (default = ``'ordered'``)
        Which two time correlations to compute. Types are:
        {``'ordered'``, ``'anti'``}.
    initial_state: ndarray (default = None)
        Initial system state.
    start_time: float (default = 0.0)
        Initial time.
    dt: float (default = None)
        Time step size.
    progress_type: str (default = None)
        The progress report type during the computation. Types are:
        {``'silent'``, ``'simple'``, ``'bar'``}. If `None` then
        the default progress type is used.

    Returns
    -------
    ops_times: List[ndarray]
        The :math:`N` times :math:`t^A_n` and :math:`M` times :math:`t^B_m`.
    correlations: ndarray
        The :math:`N \times M` correlations
        :math:`\langle B(t^B_m) A(t^A_n) \rangle`.
        Entries that are outside the scope specified in `time_order` are set to
        be `NaN + NaN j`.
    """

    #------call nt correlations------------------
    if time_order == "ordered":
        ops_order = ["left", "left"]
        operators = [operator_a, operator_b]
        ops_times = [times_a, times_b]
    if time_order == "anti":
        ops_order = ["right", "left"]
        operators = [operator_b, operator_a]
        ops_times = [times_b, times_a]


    corr = compute_correlations_nt(system = system,
                                   process_tensor = process_tensor,
                                   operators = operators,
                                   ops_times = ops_times,
                                   ops_order = ops_order,
                                   initial_state = initial_state,
                                   start_time = start_time,
                                   dt = dt,
                                   progress_type=progress_type)

    if time_order == "anti":
        corr = (corr[0][::-1], corr[-1].transpose())
    return corr

#--------------------Parse times for correlations-----------------------

def _parse_times(times, max_step, dt, start_time):
    """Input parsing of specified time steps or time interval. """
    if isinstance(times, int):
        if times < 0 or times > max_step:
            raise IndexError("Specified time is out of bound.")
        ret_times = np.array([times])
    elif isinstance(times, (slice, list)):
        try:
            ret_times = np.arange(max_step + 1)[times]
        except Exception as e:
            raise IndexError("Specified times are invalid or out of bound.") \
                from e
    elif isinstance(times, float):
        index = int(np.round((times-start_time)/dt))
        if index < 0 or index > max_step:
            raise IndexError("Specified time is out of bound.")
        ret_times = np.array([index])
    elif isinstance(times, tuple):
        assert len(times) == 2 and isinstance(times[0], float) \
            and isinstance(times[1], float), \
            "When specifying time interval, start and end must be floats."
        index_start = int(np.round((times[0] - start_time) / dt))
        if index_start < 0 or index_start > max_step:
            raise IndexError("Specified start time is out of bound.")
        index_end = int(np.round((times[1] - start_time) / dt))
        if index_end < 0 or index_end > max_step:
            raise IndexError("Specified end time is out of bound.")
        direction = 1 if index_start <= index_end else -1
        ret_times = np.arange(
                max_step + 1)[index_start:index_end+direction:direction]
    else:
        raise TypeError("Parameters `times_a` and `times_b` must be either " \
            + "int, slice, list, or tuple.")
    return ret_times<|MERGE_RESOLUTION|>--- conflicted
+++ resolved
@@ -700,7 +700,6 @@
         current_edges[-1] = new_sys_edge
     return current_node, current_edges
 
-<<<<<<< HEAD
 def _apply_derivative_pt_mpos(current_node,current_edges,pt_mpos):
     r"""
     Apply MPO corresponding to the time-step of the propagators the derivative
@@ -787,9 +786,8 @@
 
     return current_node,current_edges
 
-=======
-#--------------------------Compute n-time correlations-------------------
->>>>>>> 5d60c8d5
+
+# -- compute n-time correlations ----------------------------------------------
 
 def compute_correlations_nt(
         system: BaseSystem,
